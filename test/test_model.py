"""CmdStanModel tests"""

import logging
import os
import shutil
import tempfile
import unittest

from testfixtures import LogCapture, StringComparison

from cmdstanpy.model import CmdStanModel
from cmdstanpy.utils import EXTENSION

HERE = os.path.dirname(os.path.abspath(__file__))
DATAFILES_PATH = os.path.join(HERE, 'data')

CODE = """data {
  int<lower=0> N;
  int<lower=0,upper=1> y[N];
}
parameters {
  real<lower=0,upper=1> theta;
}
model {
  theta ~ beta(1,1);  // uniform prior on interval 0,1
  y ~ bernoulli(theta);
}
"""

BERN_STAN = os.path.join(DATAFILES_PATH, 'bernoulli.stan')
BERN_DATA = os.path.join(DATAFILES_PATH, 'bernoulli.data.json')
BERN_EXE = os.path.join(DATAFILES_PATH, 'bernoulli' + EXTENSION)
BERN_BASENAME = 'bernoulli'


class CmdStanModelTest(unittest.TestCase):
<<<<<<< HEAD
    def show_cmdstan_version(self):
        print('\n\nCmdStan version: {}\n\n'.format(cmdstan_path()))
        self.assertTrue(True)
=======

    # pylint: disable=no-self-use
    @pytest.fixture(scope='class', autouse=True)
    def do_clean_up(self):
        for root, _, files in os.walk(DATAFILES_PATH):
            for filename in files:
                _, ext = os.path.splitext(filename)
                if ext.lower() in ('.o', '.d', '.hpp', '.exe', '') and (
                    filename != ".gitignore"
                ):
                    filepath = os.path.join(root, filename)
                    os.remove(filepath)
>>>>>>> acab458d

    def test_model_good(self):
        # compile on instantiation, override model name
        model = CmdStanModel(model_name='bern', stan_file=BERN_STAN)
        self.assertEqual(BERN_STAN, model.stan_file)
        self.assertTrue(model.exe_file.endswith(BERN_EXE.replace('\\', '/')))
        self.assertEqual('bern', model.name)

        # compile with external header
        model = CmdStanModel(
            stan_file=os.path.join(DATAFILES_PATH, "external.stan"),
            user_header=os.path.join(DATAFILES_PATH, 'return_one.hpp'),
        )

        # default model name
        model = CmdStanModel(stan_file=BERN_STAN)
        self.assertEqual(BERN_BASENAME, model.name)

        # instantiate with existing exe
        model = CmdStanModel(stan_file=BERN_STAN, exe_file=BERN_EXE)
        self.assertEqual(BERN_STAN, model.stan_file)
        self.assertTrue(model.exe_file.endswith(BERN_EXE))

        # instantiate with existing exe only - no model
        model2 = CmdStanModel(exe_file=BERN_EXE)
        self.assertEqual(BERN_EXE, model2.exe_file)
        with self.assertRaises(RuntimeError):
            model2.code()
        with self.assertRaises(RuntimeError):
            model2.compile()

        # instantiate, don't compile
        os.remove(BERN_EXE)
        model = CmdStanModel(stan_file=BERN_STAN, compile=False)
        self.assertEqual(BERN_STAN, model.stan_file)
        self.assertEqual(None, model.exe_file)

    # pylint: disable=no-self-use
    def test_model_pedantic(self):
        with LogCapture(level=logging.WARNING) as log:
            logging.getLogger()
            CmdStanModel(
                model_name='bern',
                stan_file=os.path.join(
                    DATAFILES_PATH, 'bernoulli_pedantic.stan'
                ),
                stanc_options={'warn-pedantic': True},
            )
        log.check_present(
            (
                'cmdstanpy',
                'WARNING',
                StringComparison(r'(?s).*The parameter theta has no priors.*'),
            )
        )

    def test_model_bad(self):
        with self.assertRaises(ValueError):
            CmdStanModel(stan_file=None, exe_file=None)
        with self.assertRaises(ValueError):
            CmdStanModel(model_name='bad')
        with self.assertRaises(ValueError):
            CmdStanModel(model_name='', stan_file=BERN_STAN)
        with self.assertRaises(ValueError):
            CmdStanModel(model_name='   ', stan_file=BERN_STAN)
        with self.assertRaises(ValueError):
            CmdStanModel(
                stan_file=os.path.join(DATAFILES_PATH, "external.stan")
            )

    def test_stanc_options(self):
        opts = {
            'O': True,
            'allow_undefined': True,
            'use-opencl': True,
            'name': 'foo',
        }
        model = CmdStanModel(
            stan_file=BERN_STAN, compile=False, stanc_options=opts
        )
        stanc_opts = model.stanc_options
        self.assertTrue(stanc_opts['O'])
        self.assertTrue(stanc_opts['allow_undefined'])
        self.assertTrue(stanc_opts['use-opencl'])
        self.assertTrue(stanc_opts['name'] == 'foo')

        cpp_opts = model.cpp_options
        self.assertEqual(cpp_opts['STAN_OPENCL'], 'TRUE')

        with self.assertRaises(ValueError):
            bad_opts = {'X': True}
            model = CmdStanModel(
                stan_file=BERN_STAN, compile=False, stanc_options=bad_opts
            )
        with self.assertRaises(ValueError):
            bad_opts = {'include_paths': True}
            model = CmdStanModel(
                stan_file=BERN_STAN, compile=False, stanc_options=bad_opts
            )
        with self.assertRaises(ValueError):
            bad_opts = {'include_paths': 'lkjdf'}
            model = CmdStanModel(
                stan_file=BERN_STAN, compile=False, stanc_options=bad_opts
            )

    def test_cpp_options(self):
        opts = {
            'STAN_OPENCL': 'TRUE',
            'STAN_MPI': 'TRUE',
            'STAN_THREADS': 'TRUE',
        }
        model = CmdStanModel(
            stan_file=BERN_STAN, compile=False, cpp_options=opts
        )
        cpp_opts = model.cpp_options
        self.assertEqual(cpp_opts['STAN_OPENCL'], 'TRUE')
        self.assertEqual(cpp_opts['STAN_MPI'], 'TRUE')
        self.assertEqual(cpp_opts['STAN_THREADS'], 'TRUE')

    def test_model_paths(self):
        # pylint: disable=unused-variable
        model = CmdStanModel(stan_file=BERN_STAN)  # instantiates exe
        self.assertTrue(os.path.exists(BERN_EXE))

        dotdot_stan = os.path.realpath(os.path.join('..', 'bernoulli.stan'))
        dotdot_exe = os.path.realpath(
            os.path.join('..', 'bernoulli' + EXTENSION)
        )
        shutil.copyfile(BERN_STAN, dotdot_stan)
        shutil.copyfile(BERN_EXE, dotdot_exe)
        model1 = CmdStanModel(
            stan_file=os.path.join('..', 'bernoulli.stan'),
            exe_file=os.path.join('..', 'bernoulli' + EXTENSION),
        )
        self.assertEqual(model1.stan_file, dotdot_stan)
        self.assertEqual(model1.exe_file, dotdot_exe)
        os.remove(dotdot_stan)
        os.remove(dotdot_exe)

        tilde_stan = os.path.realpath(
            os.path.join(os.path.expanduser('~'), 'bernoulli.stan')
        )
        tilde_exe = os.path.realpath(
            os.path.join(os.path.expanduser('~'), 'bernoulli' + EXTENSION)
        )
        shutil.copyfile(BERN_STAN, tilde_stan)
        shutil.copyfile(BERN_EXE, tilde_exe)
        model2 = CmdStanModel(
            stan_file=os.path.join('~', 'bernoulli.stan'),
            exe_file=os.path.join('~', 'bernoulli' + EXTENSION),
        )
        self.assertEqual(model2.stan_file, tilde_stan)
        self.assertEqual(model2.exe_file, tilde_exe)
        os.remove(tilde_stan)
        os.remove(tilde_exe)

    def test_model_none(self):
        with self.assertRaises(ValueError):
            _ = CmdStanModel(exe_file=None, stan_file=None)

    def test_model_file_does_not_exist(self):
        with self.assertRaises(ValueError):
            CmdStanModel(stan_file='xdlfkjx', exe_file='sdfndjsds')

        stan = os.path.join(DATAFILES_PATH, 'b')
        with self.assertRaises(ValueError):
            CmdStanModel(stan_file=stan)

    def test_model_syntax_error(self):
        stan = os.path.join(DATAFILES_PATH, 'bad_syntax.stan')
        with LogCapture(level=logging.WARNING) as log:
            logging.getLogger()
            with self.assertRaises(ValueError):
                CmdStanModel(stan_file=stan)
        log.check_present(
            ('cmdstanpy', 'WARNING', StringComparison(r'(?s).*Syntax error.*'))
        )

    def test_repr(self):
        model = CmdStanModel(stan_file=BERN_STAN)
        model_repr = model.__repr__()
        self.assertIn('name=bernoulli', model_repr)

    def test_print(self):
        model = CmdStanModel(stan_file=BERN_STAN)
        self.assertEqual(CODE, model.code())

    def test_model_compile(self):
        model = CmdStanModel(stan_file=BERN_STAN)
        self.assertTrue(model.exe_file.endswith(BERN_EXE.replace('\\', '/')))

        model = CmdStanModel(stan_file=BERN_STAN)
        self.assertTrue(model.exe_file.endswith(BERN_EXE.replace('\\', '/')))
        old_exe_time = os.path.getmtime(model.exe_file)
        os.remove(BERN_EXE)
        model.compile()
        new_exe_time = os.path.getmtime(model.exe_file)
        self.assertTrue(new_exe_time > old_exe_time)

        # test compile with existing exe - timestamp on exe unchanged
        exe_time = os.path.getmtime(model.exe_file)
        model2 = CmdStanModel(stan_file=BERN_STAN)
        self.assertEqual(exe_time, os.path.getmtime(model2.exe_file))

    def test_model_compile_space(self):
        with tempfile.TemporaryDirectory(
            prefix="cmdstanpy_testfolder_"
        ) as tmp_path:
            path_with_space = os.path.join(tmp_path, "space in path")
            os.makedirs(path_with_space, exist_ok=True)
            bern_stan_new = os.path.join(
                path_with_space, os.path.split(BERN_STAN)[1]
            )
            bern_exe_new = os.path.join(
                path_with_space, os.path.split(BERN_EXE)[1]
            )
            shutil.copyfile(BERN_STAN, bern_stan_new)
            model = CmdStanModel(stan_file=bern_stan_new)

            old_exe_time = os.path.getmtime(model.exe_file)
            os.remove(bern_exe_new)
            model.compile()
            new_exe_time = os.path.getmtime(model.exe_file)
            self.assertTrue(new_exe_time > old_exe_time)

            # test compile with existing exe - timestamp on exe unchanged
            exe_time = os.path.getmtime(model.exe_file)
            model2 = CmdStanModel(stan_file=bern_stan_new)
            self.assertEqual(exe_time, os.path.getmtime(model2.exe_file))

    def test_model_includes_explicit(self):
        if os.path.exists(BERN_EXE):
            os.remove(BERN_EXE)
        model = CmdStanModel(
            stan_file=BERN_STAN, stanc_options={'include_paths': DATAFILES_PATH}
        )
        self.assertEqual(BERN_STAN, model.stan_file)
        self.assertTrue(model.exe_file.endswith(BERN_EXE.replace('\\', '/')))

    def test_model_includes_implicit(self):
        stan = os.path.join(DATAFILES_PATH, 'bernoulli_include.stan')
        exe = os.path.join(DATAFILES_PATH, 'bernoulli_include' + EXTENSION)
        if os.path.exists(exe):
            os.remove(exe)
        model2 = CmdStanModel(stan_file=stan)
        self.assertTrue(model2.exe_file.endswith(exe.replace('\\', '/')))


if __name__ == '__main__':
    unittest.main()<|MERGE_RESOLUTION|>--- conflicted
+++ resolved
@@ -34,25 +34,6 @@
 
 
 class CmdStanModelTest(unittest.TestCase):
-<<<<<<< HEAD
-    def show_cmdstan_version(self):
-        print('\n\nCmdStan version: {}\n\n'.format(cmdstan_path()))
-        self.assertTrue(True)
-=======
-
-    # pylint: disable=no-self-use
-    @pytest.fixture(scope='class', autouse=True)
-    def do_clean_up(self):
-        for root, _, files in os.walk(DATAFILES_PATH):
-            for filename in files:
-                _, ext = os.path.splitext(filename)
-                if ext.lower() in ('.o', '.d', '.hpp', '.exe', '') and (
-                    filename != ".gitignore"
-                ):
-                    filepath = os.path.join(root, filename)
-                    os.remove(filepath)
->>>>>>> acab458d
-
     def test_model_good(self):
         # compile on instantiation, override model name
         model = CmdStanModel(model_name='bern', stan_file=BERN_STAN)
