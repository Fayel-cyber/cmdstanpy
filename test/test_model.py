--- conflicted
+++ resolved
@@ -115,11 +115,7 @@
         model2 = CmdStanModel(stan_file=stan)
         self.assertEqual(exe_time,os.path.getmtime(model2.exe_file))
 
-<<<<<<< HEAD
-    def test_model_includes(self):
-=======
     def test_model_compile_includes(self):
->>>>>>> 5bc88478
         stan = os.path.join(datafiles_path, 'bernoulli_include.stan')
         exe = os.path.join(datafiles_path, 'bernoulli_include' + EXTENSION)
         if os.path.exists(exe):
@@ -128,14 +124,10 @@
         here = os.path.dirname(os.path.abspath(__file__))
         datafiles_abspath = os.path.join(here, 'data')
         include_paths = [datafiles_abspath]
-<<<<<<< HEAD
-        if os.path.exists(exe):
-            os.remove(exe)
-        model = CmdStanModel(stan_file=stan, include_paths=include_paths)
-=======
+
         model = CmdStanModel(stan_file=stan)
         model.compile(include_paths=include_paths)
->>>>>>> 5bc88478
+
         self.assertEqual(stan, model.stan_file)
         self.assertTrue(model.exe_file.endswith(exe.replace('\\', '/')))
 
