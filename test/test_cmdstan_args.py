--- conflicted
+++ resolved
@@ -2,17 +2,14 @@
 import unittest
 
 from cmdstanpy import TMPDIR
-<<<<<<< HEAD
-from cmdstanpy.cmdstan_args import SamplerArgs, CmdStanArgs, \
-    FixedParamArgs, OptimizeArgs, GenerateQuantitiesArgs
-=======
+
 from cmdstanpy.cmdstan_args import (
-    SamplerArgs,
+    SamplerArgs, 
     CmdStanArgs,
-    FixedParamArgs,
-    OptimizeArgs,
+    FixedParamArgs, 
+    OptimizeArgs, 
+    GenerateQuantitiesArgs
 )
->>>>>>> da507369
 
 datafiles_path = os.path.join("test", "data")
 
