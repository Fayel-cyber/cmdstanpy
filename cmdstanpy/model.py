import os
import subprocess
import tempfile
import shutil

from multiprocessing import cpu_count
from multiprocessing.pool import ThreadPool
from pathlib import Path
from typing import Dict, List, Union

from cmdstanpy import TMPDIR
<<<<<<< HEAD
from cmdstanpy.cmdstan_args import CmdStanArgs, SamplerArgs, OptimizeArgs
=======
from cmdstanpy.cmdstan_args import CmdStanArgs, SamplerArgs, OptimizeArgs, GenerateQuantitiesArgs
>>>>>>> 2c39ce21
from cmdstanpy.stanfit import StanFit
from cmdstanpy.utils import (
    jsondump, do_command, EXTENSION,
    cmdstan_path, MaybeDictToFilePath,
    TemporaryCopiedFile
)


class Model(object):
    """
    Stan model.
    Stores pathnames to Stan program as well as compiled executable.
    Provides functions to compile the model and perform inference on the
    model given data.
    """

    def __init__(self, stan_file: str = None, exe_file: str = None) -> None:
        """Initialize object."""
        self._stan_file = stan_file
        self._name = None
        self._exe_file = None
        if stan_file is None:
            if exe_file is None:
                raise ValueError(
                    'must specify Stan source or executable program file'
                )
        else:
            if not os.path.exists(stan_file):
                raise ValueError('no such file {}'.format(self._stan_file))
            _, filename = os.path.split(stan_file)
            if len(filename) < 6 or not filename.endswith('.stan'):
                raise ValueError(
                    'invalid stan filename {}'.format(self._stan_file)
                )
            self._name, _ = os.path.splitext(filename)
            self._exe_file = None
        if exe_file is not None:
            if not os.path.exists(exe_file):
                raise ValueError('no such file {}'.format(exe_file))
            _, exename = os.path.split(exe_file)
            if self._name is None:
                self._name, _ = os.path.splitext(exename)
            else:
                if self._name != ''.join([exename, EXTENSION]):
                    raise ValueError(
                        'name mismatch between Stan file and compiled'
                        ' executable, expecting basename: {}'
                        ' found: {}'.format(self._name, exename)
                    )
            self._exe_file = exe_file

    def __repr__(self) -> str:
        return 'Model(name={},  stan_file="{}", exe_file="{}")'.format(
            self._name, self._stan_file, self._exe_file
        )

    def code(self) -> str:
        """Return Stan program as a string."""
        if not self._stan_file:
            raise RuntimeError("Please specify source file")

        code = None
        try:
            with open(self._stan_file, 'r') as fd:
                code = fd.read()
        except IOError:
            print('Cannot read file Stan file: {}'.format(self._stan_file))
        return code

    @property
    def name(self) -> str:
        return self._name

    @property
    def stan_file(self) -> str:
        return self._stan_file

    @property
    def exe_file(self) -> str:
        return self._exe_file

    def compile(
        self,
        opt_lvl: int = 2,
        overwrite: bool = False,
        include_paths: List[str] = None,
    ) -> None:
        """
        Compile the given Stan program file.  Translates the Stan code to
        C++, then calls the C++ compiler.

        :param opt_lvl: Optimization level used by the C++ compiler, one of
            {0, 1, 2, 3}.  Defaults to level 2. Level 0 optimization results
            in the shortest compilation time with code that may run slowly.
            Higher optimization levels increase runtime performance but will
            take longer to compile.

        :param overwrite: When True, existing executable will be overwritten.
            Defaults to False.

        :param include_paths: List of paths to directories where Stan should
            look for files to include in compilation of the C++ executable.
        """
        if not self._stan_file:
            raise RuntimeError("Please specify source file")

        if self._exe_file is not None and not overwrite:
            print('model is already compiled')
            return

        with TemporaryCopiedFile(self._stan_file) as (stan_file, is_copied):
            hpp_file = os.path.splitext(stan_file)[0] + '.hpp'
            hpp_file = Path(hpp_file).as_posix()
            if overwrite or not os.path.exists(hpp_file):
                print('translating to {}'.format(hpp_file))
                stanc_path = os.path.join(
                    cmdstan_path(), 'bin', 'stanc' + EXTENSION
                )
                stanc_path = Path(stanc_path).as_posix()
                cmd = [
                    stanc_path,
                    '--o={}'.format(hpp_file),
                    Path(stan_file).as_posix(),
                ]
                if include_paths is not None:
                    bad_paths = [
                        d for d in include_paths if not os.path.exists(d)
                    ]
                    if any(bad_paths):
                        raise Exception(
                            'invalid include paths: {}'.format(
                                ', '.join(bad_paths)
                            )
                        )
                    cmd.append(
                        '--include_paths='
                        + ','.join(
                            (Path(p).as_posix() for p in include_paths)
                        )
                    )
                print('stan to c++: make args {}'.format(cmd))
                do_command(cmd)
                if not os.path.exists(hpp_file):
                    raise Exception('syntax error'.format(stan_file))

            exe_file, _ = os.path.splitext(os.path.abspath(stan_file))
            exe_file = Path(exe_file).as_posix()
            exe_file += EXTENSION
            make = os.getenv('MAKE', 'make')
            cmd = [make, 'O={}'.format(opt_lvl), exe_file]
            print('compiling c++: make args {}'.format(cmd))
            try:
                do_command(cmd, cmdstan_path())
            except Exception as e:
                print('make cmd failed\n', e)

            if is_copied:

                original_target_dir = os.path.dirname(self._stan_file)
                # reconstruct the output file name
                new_exec_name = os.path.basename(
                    os.path.splitext(self._stan_file)[0]
                ) + EXTENSION

                self._exe_file = os.path.join(
                    original_target_dir,
                    new_exec_name
                )

                # copy the generated file back to the original directory
                shutil.copy(exe_file, self._exe_file)
            else:
                self._exe_file = exe_file

        print('compiled model file: {}'.format(self._exe_file))

    def optimize(
            self,
            data: Union[Dict, str] = None,
            seed: int = None,
            inits: Union[Dict, float, str] = None,
            csv_basename: str = None,
            algorithm: str = None,
            init_alpha: float = None,
            iter: int = None
<<<<<<< HEAD
    ) -> StanFit:
        """
        Wrapper for optimize call
=======
    ) -> StanFit:
        """
        Wrapper for optimize call
        :param data: Values for all data variables in the model, specified
            either as a dictionary with entries matching the data variables,
            or as the path of a data file in JSON or Rdump format.

        :param seed: The seed for random number generator Must be an integer
            between 0 and 2^32 - 1. If unspecified, numpy.random.RandomState()
            is used to generate a seed which will be used for all chains.

        :param inits:  Specifies how the sampler initializes parameter values.
            Initializiation is either uniform random on a range centered on 0,
            exactly 0, or a dictionary or file of initial values for some or
            all parameters in the model.  The default initialization behavoir
            will initialize all parameter values on range [-2, 2] on the
            _unconstrained_ support.  If the expected parameter values are
            too far from this range, this option may improve adaptation.
            The following value types are allowed:

            * Single number ``n > 0`` - initialization range is [-n, n].
            * ``0`` - all parameters are initialized to 0.
            * dictionary - pairs parameter name : initial value.
            * string - pathname to a JSON or Rdump data file.

        :param csv_basename:  A path or file name which will be used as the
            base name for the sampler output files.  The csv output files
            for each chain are written to file ``<basename>-0.csv``
            and the console output and error messages are written to file
            ``<basename>-0.txt``.

        :param algorithm: Algorithm to use. One of: "BFGS", "LBFGS", "Newton"

        :param init_alpha: Line search step size for first iteration

        :param iter: Total number of iterations

        :return: StanFit object
        """

        optimize_args = OptimizeArgs(
            algorithm=algorithm,
            init_alpha=init_alpha,
            iter=iter
        )

        with MaybeDictToFilePath(data, inits) as (_data, _inits):
            args = CmdStanArgs(
                self._name,
                self._exe_file,
                chain_ids=None,
                data=_data,
                seed=seed,
                inits=_inits,
                output_basename=csv_basename,
                method_args=optimize_args,
            )

            stanfit = StanFit(args=args, chains=1)
            dummy_chain_id = 0
            self._do_sample(stanfit, dummy_chain_id)

        if not stanfit._check_retcodes():
            msg = 'Error during optimizing'
            if stanfit._retcode(dummy_chain_id) != 0:
                msg = '{} Got returned error code {}'.format(
                    msg, stanfit._retcode(dummy_chain_id)
                )
            raise Exception(msg)
        stanfit._validate_csv_files()
        return stanfit

    def run_generate_quantities(
        self,
        data: Union[Dict, str] = None,
        fitted_params_file: str = None,
        seed: int = None,
        csv_basename: str = None,
    ) -> StanFit:
        """
        Wrapper for generate_quantities call
>>>>>>> 2c39ce21
        :param data: Values for all data variables in the model, specified
            either as a dictionary with entries matching the data variables,
            or as the path of a data file in JSON or Rdump format.

<<<<<<< HEAD
        :param seed: The seed for random number generator Must be an integer
            between 0 and 2^32 - 1. If unspecified, numpy.random.RandomState()
            is used to generate a seed which will be used for all chains.

        :param inits:  Specifies how the sampler initializes parameter values.
            Initializiation is either uniform random on a range centered on 0,
            exactly 0, or a dictionary or file of initial values for some or
            all parameters in the model.  The default initialization behavoir
            will initialize all parameter values on range [-2, 2] on the
            _unconstrained_ support.  If the expected parameter values are
            too far from this range, this option may improve adaptation.
            The following value types are allowed:

            * Single number ``n > 0`` - initialization range is [-n, n].
            * ``0`` - all parameters are initialized to 0.
            * dictionary - pairs parameter name : initial value.
            * string - pathname to a JSON or Rdump data file.

        :param csv_basename:  A path or file name which will be used as the
            base name for the sampler output files.  The csv output files
            for each chain are written to file ``<basename>-0.csv``
            and the console output and error messages are written to file
            ``<basename>-0.txt``.

        :param algorithm: Algorithm to use. One of: "BFGS", "LBFGS", "Newton"

        :param init_alpha: Line search step size for first iteration

        :param iter: Total number of iterations

        :return: StanFit object
        """

        optimize_args = OptimizeArgs(
            algorithm=algorithm,
            init_alpha=init_alpha,
            iter=iter
        )
=======
        :param fitted_params_file: The path to a csv file that contains the fitted
            parameters of the STAN model from the sample call.
        
        :param csv_basename: A path or file name which will be used as the
            base name for the sampler output files.  The csv output files
            for each chain are written to file ``<basename>-<chain_id>.csv``
            and the console output and error messages are written to file
            ``<basename>-<chain_id>.txt``.
        
        """
        generate_quantities_args = GenerateQuantitiesArgs(
            fitted_params_file=fitted_params_file,
        )
        print("generate args")
        if data is not None:
            if isinstance(data, dict):
                with tempfile.NamedTemporaryFile(
                    mode='w+', suffix='.json', dir=TMPDIR, delete=False
                ) as fd:
                    data_file = fd.name
                    print('input data tempfile: {}'.format(fd.name))
                    jsondump(data_file, data)
                data = data_file
        print("got data") 
        print(data)
        print(self._name)
        print(self._exe_file)
        print(generate_quantities_args)
>>>>>>> 2c39ce21

        args = CmdStanArgs(
            self._name,
            self._exe_file,
            chain_ids=None,
            data=data,
            seed=seed,
<<<<<<< HEAD
            inits=inits,
            output_basename=csv_basename,
            method_args=optimize_args,
        )

        stanfit = StanFit(args=args, chains=1)
        dummy_chain_id = 0
        self._do_sample(stanfit, dummy_chain_id)

        if not stanfit._check_retcodes():
            msg = 'Error during optimizing'
            if stanfit._retcode(dummy_chain_id) != 0:
                msg = '{} Got returned error code {}'.format(
                    msg, stanfit._retcode(dummy_chain_id)
                )
            raise Exception(msg)
        stanfit._validate_csv_files()
=======
            output_basename=csv_basename,
            method_args=generate_quantities_args
        )
        stanfit = StanFit(args=args)
>>>>>>> 2c39ce21
        return stanfit

    def sample(
        self,
        data: Union[Dict, str] = None,
        chains: int = 4,
        cores: Union[int, None] = None,
        seed: Union[int, List[int]] = None,
        chain_ids: Union[int, List[int]] = None,
        inits: Union[Dict, float, str, List[str]] = None,
        warmup_iters: int = None,
        sampling_iters: int = None,
        save_warmup: bool = False,
        thin: int = None,
        max_treedepth: float = None,
        metric: Union[str, List[str]] = None,
        step_size: Union[float, List[float]] = None,
        adapt_engaged: bool = True,
        adapt_delta: float = None,
        csv_basename: str = None,
        show_progress: bool = False,
    ) -> StanFit:
        """
        Run or more chains of the NUTS sampler to produce a set of draws
        from the posterior distribution of a model conditioned on some data.

        This function validates the specified configuration, composes a call to
        the CmdStan ``sample`` method and spawns one subprocess per chain to run
        the sampler and waits for all chains to run to completion.
        Unspecified arguments are not included in the call to CmdStan, i.e.,
        those arguments will have CmdStan default values.

        For each chain, the ``StanFit`` object records the command,
        the return code, the sampler output file paths, and the corresponding
        subprocess console outputs, if any.

        :param data: Values for all data variables in the model, specified
            either as a dictionary with entries matching the data variables,
            or as the path of a data file in JSON or Rdump format.

        :param chains: Number of sampler chains, should be > 1.

        :param cores: Number of processes to run in parallel. Must be an
            integer between 1 and the number of CPUs in the system.
            If none then set automatically to `chains` but no more
            than `total_cpu_count - 2`

        :param seed: The seed for random number generator or a list of per-chain
            seeds. Must be an integer between 0 and 2^32 - 1. If unspecified,
            numpy.random.RandomState() is used to generate a seed which will be
            used for all chains. When the same seed is used across all chains,
            the chain-id is used to advance the RNG to avoid dependent samples.

        :param chain_ids: The offset for the random number generator, either
            an integer or a list of unique per-chain offsets.  If unspecified,
            chain ids are numbered sequentially starting from 1.

        :param inits: Specifies how the sampler initializes parameter values.
            Initializiation is either uniform random on a range centered on 0,
            exactly 0, or a dictionary or file of initial values for some or all
            parameters in the model.  The default initialization behavoir will
            initialize all parameter values on range [-2, 2] on the
            _unconstrained_ support.  If the expected parameter values are
            too far from this range, this option may improve adaptation.
            The following value types are allowed:

            * Single number ``n > 0`` - initialization range is [-n, n].
            * ``0`` - all parameters are initialized to 0.
            * dictionary - pairs parameter name : initial value.
            * string - pathname to a JSON or Rdump data file.
            * list of strings - per-chain pathname to data file.

        :param warmup_iters: Number of warmup iterations for each chain.

        :param sampling_iters: Number of draws from the posterior for each
            chain.

        :param save_warmup: When True, sampler saves warmup draws as part of
            the Stan csv output file.

        :param thin: Period between saved samples.

        :param max_treedepth: Maximum depth of trees evaluated by NUTS sampler
            per iteration.

        :param metric: Specification of the mass matrix, either as a
            vector consisting of the diagonal elements of the covariance
            matrix (``diag`` or ``diag_e``) or the full covariance matrix
            (``dense`` or ``dense_e``).

            If the value of the metric argument is a string other than
            ``diag``, ``diag_e``, ``dense``, or ``dense_e``, it must be
            a valid filepath to a JSON or Rdump file which contains an entry
            ``inv_metric`` whose value is either the diagonal vector or
            the full covariance matrix.

            If the value of the metric argument is a list of paths, its
            length must match the number of chains and all paths must be
            unique.

        :param step_size: Initial stepsize for HMC sampler.  The value is either
            a single number or a list of numbers which will be used as the
            global or per-chain initial step_size, respectively.
            The length of the list of step sizes must match the number of
            chains.

        :param adapt_engaged: When True, adapt stepsize and metric.
            *Note: If True, ``warmup_iters`` must be > 0.*

        :param adapt_delta: Adaptation target Metropolis acceptance rate.
            The default value is 0.8.  Increasing this value, which must be
            strictly less than 1, causes adaptation to use smaller step sizes.
            It improves the effective sample size, but may increase the time
            per iteration.

        :param csv_basename: A path or file name which will be used as the
            base name for the sampler output files.  The csv output files
            for each chain are written to file ``<basename>-<chain_id>.csv``
            and the console output and error messages are written to file
            ``<basename>-<chain_id>.txt``.
        """
        if chains < 1:
            raise ValueError(
                'chains must be a positive integer value, found {}'.format(
                    chains
                )
            )

        if chain_ids is None:
            chain_ids = [x + 1 for x in range(chains)]
        else:
            if type(chain_ids) is int:
                if chain_ids < 1:
                    raise ValueError(
                        'chain_id must be a positive integer value,'
                        ' found {}'.format(chain_ids)
                    )
                offset = chain_ids
                chain_ids = [x + offset + 1 for x in range(chains)]
            else:
                if not len(chain_ids) == chains:
                    raise ValueError(
                        'chain_ids must correspond to number of chains'
                        ' specified {} chains, found {} chain_ids'.format(
                            chains, len(chain_ids)
                        )
                    )
                for i in len(chain_ids):
                    if chain_ids[i] < 1:
                        raise ValueError(
                            'chain_id must be a positive integer value,'
                            ' found {}'.format(chain_ids[i])
                        )

        cores_avail = cpu_count()

        if cores is None:
            cores = max(min(cores_avail - 2, chains), 1)

        if cores < 1:
            raise ValueError(
                'cores must be a positive integer value, found {}'.format(cores)
            )
        if cores > cores_avail:
            print(
                'requested {} cores, only {} available'.format(
                    cores, cpu_count()
                )
            )
            cores = cores_avail

            # TODO:  issue 49: inits can be initialization function

        sampler_args = SamplerArgs(
            warmup_iters=warmup_iters,
            sampling_iters=sampling_iters,
            save_warmup=save_warmup,
            thin=thin,
            max_treedepth=max_treedepth,
            metric=metric,
            step_size=step_size,
            adapt_engaged=adapt_engaged,
            adapt_delta=adapt_delta,
        )
        with MaybeDictToFilePath(data, inits) as (_data, _inits):
            args = CmdStanArgs(
                self._name,
                self._exe_file,
                chain_ids=chain_ids,
                data=_data,
                seed=seed,
                inits=_inits,
                output_basename=csv_basename,
                method_args=sampler_args,
            )

            stanfit = StanFit(args=args, chains=chains)
            try:
                tp = ThreadPool(cores)
                for i in range(chains):
                    tp.apply_async(self._do_sample, (stanfit, i))
            finally:
                tp.close()
                tp.join()
            if not stanfit._check_retcodes():
                msg = 'Error during sampling'
                for i in range(chains):
                    if stanfit._retcode(i) != 0:
                        msg = '{}, chain {} returned error code {}'.format(
                            msg, i, stanfit._retcode(i)
                        )
                raise Exception(msg)
            stanfit._validate_csv_files()
        return stanfit

    def _do_sample(self, stanfit: StanFit, idx: int) -> None:
        """
        Encapsulates call to sampler.
        Spawn process, capture console output to file, record returncode.
        """
        cmd = stanfit.cmds[idx]
        print('start chain {}.  '.format(idx + 1))
        proc = subprocess.Popen(
            cmd.split(), stdout=subprocess.PIPE, stderr=subprocess.PIPE
        )
        proc.wait()
        stdout, stderr = proc.communicate()
        transcript_file = stanfit.console_files[idx]
        print('finish chain {}.  '.format(idx + 1))
        with open(transcript_file, 'w+') as transcript:
            if stdout:
                transcript.write(stdout.decode('utf-8'))
            if stderr:
                transcript.write('ERROR')
                transcript.write(stderr.decode('utf-8'))
        stanfit._set_retcode(idx, proc.returncode)<|MERGE_RESOLUTION|>--- conflicted
+++ resolved
@@ -1,24 +1,18 @@
 import os
 import subprocess
-import tempfile
 import shutil
+import logging
 
 from multiprocessing import cpu_count
 from multiprocessing.pool import ThreadPool
 from pathlib import Path
 from typing import Dict, List, Union
-
-from cmdstanpy import TMPDIR
-<<<<<<< HEAD
 from cmdstanpy.cmdstan_args import CmdStanArgs, SamplerArgs, OptimizeArgs
-=======
-from cmdstanpy.cmdstan_args import CmdStanArgs, SamplerArgs, OptimizeArgs, GenerateQuantitiesArgs
->>>>>>> 2c39ce21
 from cmdstanpy.stanfit import StanFit
 from cmdstanpy.utils import (
-    jsondump, do_command, EXTENSION,
+    do_command, EXTENSION,
     cmdstan_path, MaybeDictToFilePath,
-    TemporaryCopiedFile
+    TemporaryCopiedFile, get_logger
 )
 
 
@@ -30,11 +24,17 @@
     model given data.
     """
 
-    def __init__(self, stan_file: str = None, exe_file: str = None) -> None:
+    def __init__(
+            self,
+            stan_file: str = None,
+            exe_file: str = None,
+            logger: logging.Logger = None
+    ) -> None:
         """Initialize object."""
         self._stan_file = stan_file
         self._name = None
         self._exe_file = None
+        self._logger = logger or get_logger()
         if stan_file is None:
             if exe_file is None:
                 raise ValueError(
@@ -80,7 +80,9 @@
             with open(self._stan_file, 'r') as fd:
                 code = fd.read()
         except IOError:
-            print('Cannot read file Stan file: {}'.format(self._stan_file))
+            self._logger.error(
+                'Cannot read file Stan file: {}'.format(self._stan_file)
+            )
         return code
 
     @property
@@ -121,14 +123,14 @@
             raise RuntimeError("Please specify source file")
 
         if self._exe_file is not None and not overwrite:
-            print('model is already compiled')
+            self._logger.warning('model is already compiled')
             return
 
         with TemporaryCopiedFile(self._stan_file) as (stan_file, is_copied):
             hpp_file = os.path.splitext(stan_file)[0] + '.hpp'
             hpp_file = Path(hpp_file).as_posix()
             if overwrite or not os.path.exists(hpp_file):
-                print('translating to {}'.format(hpp_file))
+                self._logger.info('stan to c++ (%s)', hpp_file)
                 stanc_path = os.path.join(
                     cmdstan_path(), 'bin', 'stanc' + EXTENSION
                 )
@@ -154,8 +156,8 @@
                             (Path(p).as_posix() for p in include_paths)
                         )
                     )
-                print('stan to c++: make args {}'.format(cmd))
-                do_command(cmd)
+
+                do_command(cmd, logger=self._logger)
                 if not os.path.exists(hpp_file):
                     raise Exception('syntax error'.format(stan_file))
 
@@ -164,11 +166,11 @@
             exe_file += EXTENSION
             make = os.getenv('MAKE', 'make')
             cmd = [make, 'O={}'.format(opt_lvl), exe_file]
-            print('compiling c++: make args {}'.format(cmd))
+            self._logger.info('compiling c++')
             try:
-                do_command(cmd, cmdstan_path())
+                do_command(cmd, cmdstan_path(), self._logger)
             except Exception as e:
-                print('make cmd failed\n', e)
+                self._logger.error('make cmd failed %s', e)
 
             if is_copied:
 
@@ -188,7 +190,7 @@
             else:
                 self._exe_file = exe_file
 
-        print('compiled model file: {}'.format(self._exe_file))
+        self._logger.info('compiled model file: %s', self._exe_file)
 
     def optimize(
             self,
@@ -199,11 +201,6 @@
             algorithm: str = None,
             init_alpha: float = None,
             iter: int = None
-<<<<<<< HEAD
-    ) -> StanFit:
-        """
-        Wrapper for optimize call
-=======
     ) -> StanFit:
         """
         Wrapper for optimize call
@@ -272,124 +269,8 @@
                 msg = '{} Got returned error code {}'.format(
                     msg, stanfit._retcode(dummy_chain_id)
                 )
-            raise Exception(msg)
+            raise RuntimeError(msg)
         stanfit._validate_csv_files()
-        return stanfit
-
-    def run_generate_quantities(
-        self,
-        data: Union[Dict, str] = None,
-        fitted_params_file: str = None,
-        seed: int = None,
-        csv_basename: str = None,
-    ) -> StanFit:
-        """
-        Wrapper for generate_quantities call
->>>>>>> 2c39ce21
-        :param data: Values for all data variables in the model, specified
-            either as a dictionary with entries matching the data variables,
-            or as the path of a data file in JSON or Rdump format.
-
-<<<<<<< HEAD
-        :param seed: The seed for random number generator Must be an integer
-            between 0 and 2^32 - 1. If unspecified, numpy.random.RandomState()
-            is used to generate a seed which will be used for all chains.
-
-        :param inits:  Specifies how the sampler initializes parameter values.
-            Initializiation is either uniform random on a range centered on 0,
-            exactly 0, or a dictionary or file of initial values for some or
-            all parameters in the model.  The default initialization behavoir
-            will initialize all parameter values on range [-2, 2] on the
-            _unconstrained_ support.  If the expected parameter values are
-            too far from this range, this option may improve adaptation.
-            The following value types are allowed:
-
-            * Single number ``n > 0`` - initialization range is [-n, n].
-            * ``0`` - all parameters are initialized to 0.
-            * dictionary - pairs parameter name : initial value.
-            * string - pathname to a JSON or Rdump data file.
-
-        :param csv_basename:  A path or file name which will be used as the
-            base name for the sampler output files.  The csv output files
-            for each chain are written to file ``<basename>-0.csv``
-            and the console output and error messages are written to file
-            ``<basename>-0.txt``.
-
-        :param algorithm: Algorithm to use. One of: "BFGS", "LBFGS", "Newton"
-
-        :param init_alpha: Line search step size for first iteration
-
-        :param iter: Total number of iterations
-
-        :return: StanFit object
-        """
-
-        optimize_args = OptimizeArgs(
-            algorithm=algorithm,
-            init_alpha=init_alpha,
-            iter=iter
-        )
-=======
-        :param fitted_params_file: The path to a csv file that contains the fitted
-            parameters of the STAN model from the sample call.
-        
-        :param csv_basename: A path or file name which will be used as the
-            base name for the sampler output files.  The csv output files
-            for each chain are written to file ``<basename>-<chain_id>.csv``
-            and the console output and error messages are written to file
-            ``<basename>-<chain_id>.txt``.
-        
-        """
-        generate_quantities_args = GenerateQuantitiesArgs(
-            fitted_params_file=fitted_params_file,
-        )
-        print("generate args")
-        if data is not None:
-            if isinstance(data, dict):
-                with tempfile.NamedTemporaryFile(
-                    mode='w+', suffix='.json', dir=TMPDIR, delete=False
-                ) as fd:
-                    data_file = fd.name
-                    print('input data tempfile: {}'.format(fd.name))
-                    jsondump(data_file, data)
-                data = data_file
-        print("got data") 
-        print(data)
-        print(self._name)
-        print(self._exe_file)
-        print(generate_quantities_args)
->>>>>>> 2c39ce21
-
-        args = CmdStanArgs(
-            self._name,
-            self._exe_file,
-            chain_ids=None,
-            data=data,
-            seed=seed,
-<<<<<<< HEAD
-            inits=inits,
-            output_basename=csv_basename,
-            method_args=optimize_args,
-        )
-
-        stanfit = StanFit(args=args, chains=1)
-        dummy_chain_id = 0
-        self._do_sample(stanfit, dummy_chain_id)
-
-        if not stanfit._check_retcodes():
-            msg = 'Error during optimizing'
-            if stanfit._retcode(dummy_chain_id) != 0:
-                msg = '{} Got returned error code {}'.format(
-                    msg, stanfit._retcode(dummy_chain_id)
-                )
-            raise Exception(msg)
-        stanfit._validate_csv_files()
-=======
-            output_basename=csv_basename,
-            method_args=generate_quantities_args
-        )
-        stanfit = StanFit(args=args)
->>>>>>> 2c39ce21
         return stanfit
 
     def sample(
@@ -554,10 +435,10 @@
                 'cores must be a positive integer value, found {}'.format(cores)
             )
         if cores > cores_avail:
-            print(
-                'requested {} cores, only {} available'.format(
-                    cores, cpu_count()
-                )
+            self._logger.warning(
+                'requested %u cores, only %u available',
+                cores,
+                cpu_count()
             )
             cores = cores_avail
 
@@ -601,7 +482,7 @@
                         msg = '{}, chain {} returned error code {}'.format(
                             msg, i, stanfit._retcode(i)
                         )
-                raise Exception(msg)
+                raise RuntimeError(msg)
             stanfit._validate_csv_files()
         return stanfit
 
@@ -611,14 +492,15 @@
         Spawn process, capture console output to file, record returncode.
         """
         cmd = stanfit.cmds[idx]
-        print('start chain {}.  '.format(idx + 1))
+        self._logger.info('start chain %u', idx + 1)
+        self._logger.debug('sampling: %s', cmd)
         proc = subprocess.Popen(
             cmd.split(), stdout=subprocess.PIPE, stderr=subprocess.PIPE
         )
         proc.wait()
         stdout, stderr = proc.communicate()
         transcript_file = stanfit.console_files[idx]
-        print('finish chain {}.  '.format(idx + 1))
+        self._logger.info('finish chain %u', idx + 1)
         with open(transcript_file, 'w+') as transcript:
             if stdout:
                 transcript.write(stdout.decode('utf-8'))
