--- conflicted
+++ resolved
@@ -899,11 +899,6 @@
                         show_console,
                         iter_total,
                     )
-<<<<<<< HEAD
-=======
-            if show_progress:
-                print()  # needed for trailing whitespace from progressbar
->>>>>>> 14d90bec
             get_logger().info('sampling completed')
             if not runset._check_retcodes():
                 msg = 'Error during sampling:\n{}'.format(runset.get_err_msgs())
@@ -1276,12 +1271,8 @@
                         print('chain {}: {}'.format(idx + 1, line))
                     if show_progress and progress_hook is not None:
                         progress_hook(line)
-<<<<<<< HEAD
-
             if show_progress and progress_hook is not None:
                 progress_hook("Done")
-=======
->>>>>>> 14d90bec
 
             stdout, _ = proc.communicate()
             if stdout:
@@ -1326,39 +1317,20 @@
 
             pbar: Any = tqdm(
                 total=total,
-<<<<<<< HEAD
                 bar_format="{desc} |{bar}| {elapsed} {postfix[0][value]}",
                 postfix=[dict(value="Status")],
                 desc=f'chain {chain_id}',
-                colour='yellow',
-            )
-
+                colour='cyan',
+            )
             def sampler_progress_hook(line: str) -> None:
                 if line == "Done":
                     pbar.postfix[0]["value"] = 'Sampling completed'
                     pbar.close()
                 elif line.startswith("Iteration"):
-=======
-                bar_format="{desc} |{bar}| {postfix[0][value]}",
-                postfix=[dict(value="Status")],
-                desc=f'chain {chain_id}',
-                colour='yellow',
-                leave=False,  # cleans terminal
-            )
-
-            def sampler_progress_hook(line: str) -> None:
-                if line.startswith("Iteration"):
->>>>>>> 14d90bec
                     if 'Sampling' in line:
                         pbar.colour = 'blue'
                     pbar.update(1)
                     pbar.postfix[0]["value"] = line
-<<<<<<< HEAD
-
-=======
-                elif line.startswith("Elapsed"):
-                    pbar.close()
->>>>>>> 14d90bec
 
         except (ImportError, ModuleNotFoundError):
             print("tqdm was not downloaded, progressbar not shown")
