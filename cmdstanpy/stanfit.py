--- conflicted
+++ resolved
@@ -159,14 +159,8 @@
         return OrderedDict(zip(self.column_names, self._first_draw))
 
     def _sampling_only(self):
-<<<<<<< HEAD
         if not self.is_sampling:
             raise RuntimeError("Method available only when sampling!")
-=======
-        """Raise RuntimeError if method is not sampling."""
-        if self.is_optimizing:
-            raise RuntimeError('Method available only when sampling!')
->>>>>>> 9855138e
 
     @property
     def sample(self) -> np.ndarray:
