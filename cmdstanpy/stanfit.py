--- conflicted
+++ resolved
@@ -57,7 +57,7 @@
             output_dir = TMPDIR
 
         self._csv_files = []
-<<<<<<< HEAD
+        self._diagnostic_files = [None for _ in range(chains)]
         self._console_files = []
         self._cmds = []
         for i in range(chains):
@@ -74,48 +74,25 @@
             self._csv_files.append(csv_file)
             txt_file = ''.join([os.path.splitext(csv_file)[0], '.txt'])
             self._console_files.append(txt_file)
-            self._cmds.append(args.compose_command(i, csv_file))
-=======
-        self._diagnostic_files = [None for _ in range(chains)]
-        if args.output_basename is None:
-            csv_basename = 'stan-{}-{}'.format(args.model_name, args.method)
-            for i in range(chains):
-                fd_name = create_named_text_file(
-                    dir=TMPDIR,
-                    prefix='{}-{}-'.format(csv_basename, i + 1),
-                    suffix='.csv',
-                )
-                self._csv_files.append(fd_name)
             if args.save_diagnostics:
-                for i in range(chains):
-                    fd_name = create_named_text_file(
+                if args.output_dir is None:
+                    diag_file = create_named_text_file(
                         dir=TMPDIR,
-                        prefix='{}-diagnostic-{}-'.format(csv_basename, i + 1),
+                        prefix='{}-diagnostic-{}-'.format(file_basename, i + 1),
                         suffix='.csv',
                     )
-                    self._diagnostic_files[i] = fd_name
-        else:
-            for i in range(chains):
-                self._csv_files.append(
-                    '{}-{}.csv'.format(args.output_basename, i + 1)
-                )
-            if args.save_diagnostics:
-                for i in range(chains):
-                    self._diagnostic_files[i] = '{}-diagnostic-{}.csv'.format(
-                        args.output_basename, i + 1
+                else:
+                    diag_file = os.path.join(
+                        output_dir,
+                        '{}-diagnostic-{}.{}'.format(
+                            file_basename, i + 1, 'csv')
                     )
-        self._console_files = []
-        for i in range(chains):
-            txt_file = ''.join(
-                [os.path.splitext(self._csv_files[i])[0], '.txt']
-            )
-            self._console_files.append(txt_file)
-        self._cmds = []
-        for i in range(chains):
-            self._cmds.append(args.compose_command(i, self._csv_files[i],
-                                                   self._diagnostic_files[i]))
-        self._retcodes = [-1 for _ in range(chains)]
->>>>>>> f20c9bb9
+                self._diagnostic_files.append(diag_file)
+                self._cmds.append(args.compose_command(i, self._csv_files[i],
+                                                    self._diagnostic_files[i]))
+            else:
+                self._cmds.append(args.compose_command(i, self._csv_files[i])
+
 
     def __repr__(self) -> str:
         repr = 'RunSet: chains={}'.format(self._chains)
